#![cfg_attr(not(debug_assertions), windows_subsystem = "windows")]

use sysinfo::{
    System,
    ProcessStatus,
    NetworksExt,
    NetworkExt,
    DiskExt,
    SystemExt,
    CpuExt,
    ProcessExt,
    PidExt,
};
use tauri::State;
use std::sync::Mutex;
use std::collections::HashMap;
use std::time::{Instant};

struct AppState {
    sys: Mutex<System>,
    process_cache: Mutex<HashMap<u32, ProcessStaticInfo>>,
    last_network_update: Mutex<(Instant, u64, u64)>,
}

impl AppState {
    pub fn new() -> Self {
        let mut sys = System::new();
        sys.refresh_all();
        
        // Initialize network stats
        let initial_rx = sys.networks().iter().map(|(_, data)| data.total_received()).sum();
        let initial_tx = sys.networks().iter().map(|(_, data)| data.total_transmitted()).sum();
        
        Self {
            sys: Mutex::new(sys),
            process_cache: Mutex::new(HashMap::new()),
            last_network_update: Mutex::new((Instant::now(), initial_rx, initial_tx)),
        }
    }
}

#[derive(Clone)]
struct ProcessStaticInfo {
    name: String,
    command: String,
    user: String,
}

#[derive(serde::Serialize)]
struct ProcessInfo {
    pid: u32,
    ppid: u32,
    name: String,
    cpu_usage: f32,
    memory_usage: u64,
    status: String,
    user: String,
    command: String,
    threads: Option<u32>,
}

#[derive(serde::Serialize)]
<<<<<<< HEAD
struct SystemStats {
    cpu_usage: Vec<f32>,
    memory_total: u64,
    memory_used: u64,
    memory_free:u64,
    memory_cached: u64,
    swap_space: u64,
    swap_used: u64,
    swap_free: u64,
    uptime: u64,
    load_avg: [f64; 3],
=======
pub struct SystemStats {
    pub cpu_usage: Vec<f32>,
    pub memory_total: u64,
    pub memory_used: u64,
    pub memory_free: u64,
    pub memory_cached: u64,
    pub uptime: u64,
    pub load_avg: [f64; 3],
    pub network_rx_bytes: u64,
    pub network_tx_bytes: u64,
    pub disk_total_bytes: u64,
    pub disk_used_bytes: u64,
    pub disk_free_bytes: u64,
>>>>>>> 63405d8d
}

#[tauri::command]
async fn get_processes(state: State<'_, AppState>) -> Result<(Vec<ProcessInfo>, SystemStats), String> {
    let processes_data;
    let system_stats;
    
    // Scope for system lock
    {
        let mut sys = state.sys.lock().map_err(|_| "Failed to lock system state")?;
        sys.refresh_all();
        sys.refresh_networks();
        sys.refresh_disks_list();
        sys.refresh_disks();

        // Collect all the process data we need while holding sys lock
        processes_data = sys
            .processes()
            .iter()
            .map(|(pid, process)| {
                (
                    pid.as_u32(),
                    process.name().to_string(),
                    process.cmd().to_vec(),
                    process.user_id().map(|uid| uid.to_string()),
                    process.cpu_usage(),
                    process.memory(),
                    process.status(),
                    process.parent().map(|p| p.as_u32()),
                )
            })
            .collect::<Vec<_>>();

<<<<<<< HEAD
        // Get system stats while we still have the sys lock
        let cpu_usage: Vec<f32> = sys.cpus().iter().map(|cpu| cpu.cpu_usage()).collect();
        let load_avg = sys.load_average();
        let memory_total = sys.total_memory();
        let memory_used = sys.used_memory();
        let memory_cached = sys.free_memory(); // Estimated
        let memory_free = sys.available_memory();

        system_stats = SystemStats {
            cpu_usage,
            memory_total,
            memory_used,
            memory_free,
            memory_cached,
            swap_space: sys.total_swap(),
            swap_used: sys.used_swap(),
            swap_free: sys.free_swap(),
=======
        // Calculate total network I/O
        let mut last_update = state.last_network_update.lock().map_err(|_| "Failed to lock network state")?;
        let elapsed = last_update.0.elapsed().as_secs_f64();
        let current_time = Instant::now();

        let current_rx: u64 = sys.networks().iter().map(|(_, data)| data.total_received()).sum();
        let current_tx: u64 = sys.networks().iter().map(|(_, data)| data.total_transmitted()).sum();

        let network_stats = (
            ((current_rx - last_update.1) as f64 / elapsed) as u64,
            ((current_tx - last_update.2) as f64 / elapsed) as u64,
        );

        *last_update = (current_time, current_rx, current_tx);

        // Calculate total disk usage - only for physical disks
        let disk_stats = sys.disks().iter()
            .filter(|disk| {
                // Filter for physical disks - typically those mounted at "/"
                disk.mount_point() == std::path::Path::new("/")
            })
            .fold((0, 0, 0), |acc, disk| {
                (
                    acc.0 + disk.total_space(),
                    acc.1 + disk.total_space() - disk.available_space(),
                    acc.2 + disk.available_space()
                )
            });

        system_stats = SystemStats {
            cpu_usage: sys.cpus().iter().map(|cpu| cpu.cpu_usage()).collect(),
            memory_total: sys.total_memory(),
            memory_used: sys.used_memory(),
            memory_free: sys.total_memory() - sys.used_memory(),
            memory_cached: sys.total_memory() - (sys.used_memory() + (sys.total_memory() - sys.used_memory())),
>>>>>>> 63405d8d
            uptime: sys.uptime(),
            load_avg: [sys.load_average().one, sys.load_average().five, sys.load_average().fifteen],
            network_rx_bytes: network_stats.0,
            network_tx_bytes: network_stats.1,
            disk_total_bytes: disk_stats.0,
            disk_used_bytes: disk_stats.1,
            disk_free_bytes: disk_stats.2,
        };
    } // sys lock is automatically dropped here

    // Now lock the process cache
    let mut process_cache = state.process_cache.lock().map_err(|_| "Failed to lock process cache")?;

    // Build the process info list
    let processes = processes_data
        .into_iter()
        .map(|(pid, name, cmd, user_id, cpu_usage, memory, status, ppid)| {
            let static_info = process_cache.entry(pid).or_insert_with(|| {
                ProcessStaticInfo {
                    name: name.clone(),
                    command: cmd.join(" "),
                    user: user_id.unwrap_or_else(|| "-".to_string()),
                }
            });

            let status_str = match status {
                ProcessStatus::Run => "Running",
                ProcessStatus::Sleep => "Sleeping",
                ProcessStatus::Idle => "Idle",
                _ => "Unknown"
            };

            ProcessInfo {
                pid,
                ppid: ppid.unwrap_or(0),
                name: static_info.name.clone(),
                cpu_usage,
                memory_usage: memory,
                status: status_str.to_string(),
                user: static_info.user.clone(),
                command: static_info.command.clone(),
                threads: None,
            }
        })
        .collect();

    Ok((processes, system_stats))
}

#[tauri::command]
async fn kill_process(pid: u32, state: State<'_, AppState>) -> Result<bool, String> {
    let sys = state.sys.lock().map_err(|_| "Failed to lock system state")?;
    if let Some(process) = sys.process(sysinfo::Pid::from(pid as usize)) {
        Ok(process.kill())
    } else {
        Ok(false)
    }
}

fn main() {
    tauri::Builder::default()
        .manage(AppState::new())
        .invoke_handler(tauri::generate_handler![
            get_processes,
            kill_process
        ])
        .run(tauri::generate_context!())
        .expect("error while running tauri application");
}<|MERGE_RESOLUTION|>--- conflicted
+++ resolved
@@ -60,25 +60,15 @@
 }
 
 #[derive(serde::Serialize)]
-<<<<<<< HEAD
-struct SystemStats {
-    cpu_usage: Vec<f32>,
-    memory_total: u64,
-    memory_used: u64,
-    memory_free:u64,
-    memory_cached: u64,
-    swap_space: u64,
-    swap_used: u64,
-    swap_free: u64,
-    uptime: u64,
-    load_avg: [f64; 3],
-=======
 pub struct SystemStats {
     pub cpu_usage: Vec<f32>,
     pub memory_total: u64,
     pub memory_used: u64,
     pub memory_free: u64,
     pub memory_cached: u64,
+    swap_space: u64,
+    swap_used: u64,
+    swap_free: u64,
     pub uptime: u64,
     pub load_avg: [f64; 3],
     pub network_rx_bytes: u64,
@@ -86,7 +76,6 @@
     pub disk_total_bytes: u64,
     pub disk_used_bytes: u64,
     pub disk_free_bytes: u64,
->>>>>>> 63405d8d
 }
 
 #[tauri::command]
@@ -120,25 +109,6 @@
             })
             .collect::<Vec<_>>();
 
-<<<<<<< HEAD
-        // Get system stats while we still have the sys lock
-        let cpu_usage: Vec<f32> = sys.cpus().iter().map(|cpu| cpu.cpu_usage()).collect();
-        let load_avg = sys.load_average();
-        let memory_total = sys.total_memory();
-        let memory_used = sys.used_memory();
-        let memory_cached = sys.free_memory(); // Estimated
-        let memory_free = sys.available_memory();
-
-        system_stats = SystemStats {
-            cpu_usage,
-            memory_total,
-            memory_used,
-            memory_free,
-            memory_cached,
-            swap_space: sys.total_swap(),
-            swap_used: sys.used_swap(),
-            swap_free: sys.free_swap(),
-=======
         // Calculate total network I/O
         let mut last_update = state.last_network_update.lock().map_err(|_| "Failed to lock network state")?;
         let elapsed = last_update.0.elapsed().as_secs_f64();
@@ -174,7 +144,9 @@
             memory_used: sys.used_memory(),
             memory_free: sys.total_memory() - sys.used_memory(),
             memory_cached: sys.total_memory() - (sys.used_memory() + (sys.total_memory() - sys.used_memory())),
->>>>>>> 63405d8d
+            swap_space: sys.total_swap(),
+            swap_used: sys.used_swap(),
+            swap_free: sys.free_swap(),
             uptime: sys.uptime(),
             load_avg: [sys.load_average().one, sys.load_average().five, sys.load_average().fifteen],
             network_rx_bytes: network_stats.0,
